--- conflicted
+++ resolved
@@ -19,12 +19,8 @@
     license='GPL 3.0',
     packages=setuptools.find_packages(),
     install_requires=[
-<<<<<<< HEAD
-        'aiohttp==3.6.2', 'dataclasses_json', 'pycryptodome', 'paho-mqtt==1.5.0', 'tenacity','retry'
-=======
         'aiohttp==3.6.2', 'dataclasses_json', 'pycryptodome', 'paho-mqtt==1.5.0', 'tenacity',
-        'get-mac'
->>>>>>> be0964c1
+        'get-mac', 'retry'
     ],
     classifiers=[
         'Programming Language :: Python :: 3',
